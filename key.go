// Package pkcs11key implements crypto.Signer for PKCS #11 private
// keys. Currently, only RSA keys are supported.
// See ftp://ftp.rsasecurity.com/pub/pkcs/pkcs-11/v2-30/pkcs-11v2-30b-d6.pdf for
// details of the Cryptoki PKCS#11 API.
package pkcs11key

import (
	"crypto"
	"crypto/ecdsa"
	"crypto/elliptic"
	"crypto/rsa"
	"crypto/x509"
	"encoding/asn1"
	"errors"
	"fmt"
	"io"
	"sync"

	"github.com/miekg/pkcs11"
)

// from src/pkg/crypto/rsa/pkcs1v15.go
var hashPrefixes = map[crypto.Hash][]byte{
	crypto.MD5:       {0x30, 0x20, 0x30, 0x0c, 0x06, 0x08, 0x2a, 0x86, 0x48, 0x86, 0xf7, 0x0d, 0x02, 0x05, 0x05, 0x00, 0x04, 0x10},
	crypto.SHA1:      {0x30, 0x21, 0x30, 0x09, 0x06, 0x05, 0x2b, 0x0e, 0x03, 0x02, 0x1a, 0x05, 0x00, 0x04, 0x14},
	crypto.SHA224:    {0x30, 0x2d, 0x30, 0x0d, 0x06, 0x09, 0x60, 0x86, 0x48, 0x01, 0x65, 0x03, 0x04, 0x02, 0x04, 0x05, 0x00, 0x04, 0x1c},
	crypto.SHA256:    {0x30, 0x31, 0x30, 0x0d, 0x06, 0x09, 0x60, 0x86, 0x48, 0x01, 0x65, 0x03, 0x04, 0x02, 0x01, 0x05, 0x00, 0x04, 0x20},
	crypto.SHA384:    {0x30, 0x41, 0x30, 0x0d, 0x06, 0x09, 0x60, 0x86, 0x48, 0x01, 0x65, 0x03, 0x04, 0x02, 0x02, 0x05, 0x00, 0x04, 0x30},
	crypto.SHA512:    {0x30, 0x51, 0x30, 0x0d, 0x06, 0x09, 0x60, 0x86, 0x48, 0x01, 0x65, 0x03, 0x04, 0x02, 0x03, 0x05, 0x00, 0x04, 0x40},
	crypto.MD5SHA1:   {}, // A special TLS case which doesn't use an ASN1 prefix.
	crypto.RIPEMD160: {0x30, 0x20, 0x30, 0x08, 0x06, 0x06, 0x28, 0xcf, 0x06, 0x03, 0x00, 0x31, 0x04, 0x14},
}

// from src/pkg/crypto/x509/x509.go
var (
	oidNamedCurveP224 = asn1.ObjectIdentifier{1, 3, 132, 0, 33}
	oidNamedCurveP256 = asn1.ObjectIdentifier{1, 2, 840, 10045, 3, 1, 7}
	oidNamedCurveP384 = asn1.ObjectIdentifier{1, 3, 132, 0, 34}
	oidNamedCurveP521 = asn1.ObjectIdentifier{1, 3, 132, 0, 35}
)

func namedCurveFromOID(oid asn1.ObjectIdentifier) elliptic.Curve {
	switch {
	case oid.Equal(oidNamedCurveP224):
		return elliptic.P224()
	case oid.Equal(oidNamedCurveP256):
		return elliptic.P256()
	case oid.Equal(oidNamedCurveP384):
		return elliptic.P384()
	case oid.Equal(oidNamedCurveP521):
		return elliptic.P521()
	}
	return nil
}

// ctx defines the subset of pkcs11.ctx's methods that we use, so we can inject
// a different ctx for testing.
type ctx interface {
	CloseSession(sh pkcs11.SessionHandle) error
	FindObjectsFinal(sh pkcs11.SessionHandle) error
	FindObjectsInit(sh pkcs11.SessionHandle, temp []*pkcs11.Attribute) error
	FindObjects(sh pkcs11.SessionHandle, max int) ([]pkcs11.ObjectHandle, bool, error)
	GetAttributeValue(sh pkcs11.SessionHandle, o pkcs11.ObjectHandle, a []*pkcs11.Attribute) ([]*pkcs11.Attribute, error)
	GetSlotList(tokenPresent bool) ([]uint, error)
	GetTokenInfo(slotID uint) (pkcs11.TokenInfo, error)
	Initialize() error
	Login(sh pkcs11.SessionHandle, userType uint, pin string) error
	Logout(sh pkcs11.SessionHandle) error
	OpenSession(slotID uint, flags uint) (pkcs11.SessionHandle, error)
	SignInit(sh pkcs11.SessionHandle, m []*pkcs11.Mechanism, o pkcs11.ObjectHandle) error
	Sign(sh pkcs11.SessionHandle, message []byte) ([]byte, error)
}

// Key is an implementation of the crypto.Signer interface using a key stored
// in a PKCS#11 hardware token.  This enables the use of PKCS#11 tokens with
// the Go x509 library's methods for signing certificates.
//
// Each Key represents one session. Its session handle is protected internally
// by a mutex, so at most one Sign operation can be active at a time. For best
// performance you may want to instantiate multiple Keys using pkcs11key.Pool.
// Each one will have its own session and can be used concurrently. Note that
// some smartcards like the Yubikey Neo do not support multiple simultaneous
// sessions and will error out on creation of the second Key object.
//
// Note: If you instantiate multiple Keys without using Pool, it is *highly*
// recommended that you create all your Key objects serially, on your main
// thread, checking for errors each time, and then farm them out for use by
// different goroutines. If you fail to do this, your application may attempt
// to login repeatedly with an incorrect PIN, locking the PKCS#11 token.
type Key struct {
	// The PKCS#11 library to use
	module ctx

	// The label of the token to be used (mandatory).
	// We will automatically search for this in the slot list.
	tokenLabel string

	// The PIN to be used to log in to the device
	pin string

	// The public key corresponding to the private key.
	publicKey crypto.PublicKey

	// The an ObjectHandle pointing to the private key on the HSM.
	privateKeyHandle pkcs11.ObjectHandle

	// A handle to the session used by this Key.
	session   *pkcs11.SessionHandle
	sessionMu sync.Mutex

	// True if the private key has the CKA_ALWAYS_AUTHENTICATE attribute set.
	alwaysAuthenticate bool
}

var modules = make(map[string]ctx)
var modulesMu sync.Mutex

// initialize loads the given PKCS#11 module (shared library) if it is not
// already loaded. It's an error to load a PKCS#11 module multiple times, so we
// maintain a map of loaded modules. Note that there is no facility yet to
// unload a module ("finalize" in PKCS#11 parlance). In general, modules will
// be unloaded at the end of the process.  The only place where you are likely
// to need to explicitly unload a module is if you fork your process after a
// Key has already been created, and the child process also needs to use
// that module.
func initialize(modulePath string) (ctx, error) {
	modulesMu.Lock()
	defer modulesMu.Unlock()
	module, ok := modules[modulePath]
	if ok {
		return module, nil
	}

	newModule := pkcs11.New(modulePath)
	if newModule == nil {
		return nil, fmt.Errorf("failed to load module '%s'", modulePath)
	}

	err := newModule.Initialize()
	if err != nil {
		return nil, fmt.Errorf("failed to initialize module: %s", err)
	}

	modules[modulePath] = ctx(newModule)

	return ctx(newModule), nil
}

// New instantiates a new handle to a PKCS #11-backed key.
<<<<<<< HEAD
func New(modulePath, tokenLabel, pin string, publicKey crypto.PublicKey) (ps *Key, err error) {
=======
func New(modulePath, tokenLabel, pin, privateKeyLabel string) (*Key, error) {
>>>>>>> f413afb3
	module, err := initialize(modulePath)
	if err != nil {
		return nil, fmt.Errorf("pkcs11key: %s", err)
	}
	if module == nil {
		err = fmt.Errorf("pkcs11key: nil module")
		return nil, err
	}

	// Initialize a partial key
	ps := &Key{
		module:     module,
		tokenLabel: tokenLabel,
		pin:        pin,
		publicKey:  publicKey,
	}

	err = ps.setup()
	if err != nil {
		return nil, fmt.Errorf("pkcs11key: %s", err)
	}
	return ps, nil
}

<<<<<<< HEAD
// findObjects finds objects in the PKCS#11 token according to a template. It
// returns error if there are more than 1024 results, or if there was an error
// during the find calls. It must be called with the ps.sessionMu lock held.
func (ps *Key) findObjects(template []*pkcs11.Attribute) ([]pkcs11.ObjectHandle, error) {
	if err := ps.module.FindObjectsInit(*ps.session, template); err != nil {
		return nil, err
	}

	handles, moreAvailable, err := ps.module.FindObjects(*ps.session, 1024)
	if err != nil {
		return nil, err
	}
	if moreAvailable {
		return nil, errors.New("too many objects returned from FindObjects")
	}
	if err = ps.module.FindObjectsFinal(*ps.session); err != nil {
		return nil, err
	}
	return handles, nil
}

// getPublicKeyID looks up the given public key in the PKCS#11 token, and
// returns its ID as a []byte, for use in looking up the corresponding private
// key. It must be called with the ps.sessionMu lock held.
func (ps *Key) getPublicKeyID(publicKey crypto.PublicKey) ([]byte, error) {
	marshalledPublicKey, err := x509.MarshalPKIXPublicKey(publicKey)
	if err != nil {
		return nil, fmt.Errorf("marshalling public key of type %T: %s", publicKey, err)
	}

	publicKeyHandles, err := ps.findObjects([]*pkcs11.Attribute{
		pkcs11.NewAttribute(pkcs11.CKA_CLASS, pkcs11.CKO_PUBLIC_KEY),
		pkcs11.NewAttribute(pkcs11.CKA_VALUE, marshalledPublicKey),
	})
	if err != nil {
		return nil, err
	}

	for _, publicKeyHandle := range publicKeyHandles {
		attrs, err := ps.module.GetAttributeValue(*ps.session, publicKeyHandle, []*pkcs11.Attribute{
			pkcs11.NewAttribute(pkcs11.CKA_ID, nil),
		})
		if err != nil {
			return nil, err
		}
		if len(attrs) > 0 && attrs[0].Type == pkcs11.CKA_ID {
			return attrs[0].Value, nil
		}
	}
	return nil, fmt.Errorf("no matching public key found in PKCS#11 token")
}

func (ps *Key) setup() error {
=======
func (ps *Key) setup(privateKeyLabel string) error {
>>>>>>> f413afb3
	// Open a session
	ps.sessionMu.Lock()
	defer ps.sessionMu.Unlock()
	session, err := ps.openSession()
	if err != nil {
<<<<<<< HEAD
		return err
=======
		return fmt.Errorf("pkcs11key: opening session: %s", err)
>>>>>>> f413afb3
	}

	ps.session = &session

	publicKeyID, err := ps.getPublicKeyID(ps.publicKey)
	if err != nil {
		ps.module.CloseSession(session)
<<<<<<< HEAD
		return fmt.Errorf("looking up public key: %s", err)
=======
		return fmt.Errorf("getting private key: %s", err)
>>>>>>> f413afb3
	}

	// Fetch the private key by matching its id to the public key handle.
	privateKeyHandle, err := ps.getPrivateKey(ps.module, session, publicKeyID)
	if err != nil {
		ps.module.CloseSession(session)
<<<<<<< HEAD
		return fmt.Errorf("getting private key: %s", err)
	}
	ps.privateKeyHandle = privateKeyHandle
=======
		return fmt.Errorf("getting public key: %s", err)
	}
>>>>>>> f413afb3
	return nil
}

// getPrivateKey gets a handle to the private key whose CKA_ID matches the
// provided publicKeyID. It must be called with the ps.sessionMu lock held.
func (ps *Key) getPrivateKey(module ctx, session pkcs11.SessionHandle, publicKeyID []byte) (pkcs11.ObjectHandle, error) {
	var noHandle pkcs11.ObjectHandle
	handles, err := ps.findObjects([]*pkcs11.Attribute{
		pkcs11.NewAttribute(pkcs11.CKA_CLASS, pkcs11.CKO_PRIVATE_KEY),
		pkcs11.NewAttribute(pkcs11.CKA_ID, publicKeyID),
	})
	if err != nil {
		return noHandle, err
	}

	if len(handles) == 0 {
		return noHandle, fmt.Errorf("private key not found")
	}
	privateKeyHandle := handles[0]

	// Check whether the key has the CKA_ALWAYS_AUTHENTICATE attribute.
	// If so, fail: we don't want to have to re-authenticate for each sign
	// operation.
	attributes, err := module.GetAttributeValue(session, privateKeyHandle, []*pkcs11.Attribute{
		pkcs11.NewAttribute(pkcs11.CKA_ALWAYS_AUTHENTICATE, false),
	})
	// The PKCS#11 spec states that C_GetAttributeValue may return
	// CKR_ATTRIBUTE_TYPE_INVALID if an object simply does not posses a given
	// attribute. We don't consider that an error: the absence of the
	// CKR_ATTRIBUTE_TYPE_INVALID property is just fine.
	if err != nil && err == pkcs11.Error(pkcs11.CKR_ATTRIBUTE_TYPE_INVALID) {
		return privateKeyHandle, nil
	} else if err != nil {
		return noHandle, err
	}
	if len(attributes) > 0 && len(attributes[0].Value) > 0 && attributes[0].Value[0] == 1 {
		ps.alwaysAuthenticate = true
	}

	return privateKeyHandle, nil
}

<<<<<<< HEAD
=======
// Get the public key matching an RSA private key
func getRSAPublicKey(module ctx, session pkcs11.SessionHandle, privateKeyHandle pkcs11.ObjectHandle) (crypto.PublicKey, error) {
	var noKey crypto.PublicKey
	template := []*pkcs11.Attribute{
		pkcs11.NewAttribute(pkcs11.CKA_MODULUS, nil),
		pkcs11.NewAttribute(pkcs11.CKA_PUBLIC_EXPONENT, nil),
	}
	attr, err := module.GetAttributeValue(session, privateKeyHandle, template)
	if err != nil {
		return noKey, err
	}

	n := big.NewInt(0)
	e := int(0)
	gotModulus, gotExponent := false, false
	for _, a := range attr {
		if a.Type == pkcs11.CKA_MODULUS {
			n.SetBytes(a.Value)
			gotModulus = true
		} else if a.Type == pkcs11.CKA_PUBLIC_EXPONENT {
			bigE := big.NewInt(0)
			bigE.SetBytes(a.Value)
			e = int(bigE.Int64())
			gotExponent = true
		}
	}
	if !gotModulus {
		return noKey, errors.New("key missing public modulus")
	}
	if !gotExponent {
		return noKey, errors.New("key missing public exponent")
	}

	rsa := rsa.PublicKey{
		N: n,
		E: e,
	}
	return &rsa, nil
}

// Get the public key matching an Elliptic Curve private key
func getECPublicKey(module ctx, session pkcs11.SessionHandle, privateKeyHandle pkcs11.ObjectHandle) (crypto.PublicKey, error) {
	var noKey crypto.PublicKey

	// http://docs.oasis-open.org/pkcs11/pkcs11-curr/v2.40/os/pkcs11-curr-v2.40-os.html#_Toc416960012
	template := []*pkcs11.Attribute{
		// CKA_EC_PARAMS contains the OID of the curve (part of the
		// public key
		pkcs11.NewAttribute(pkcs11.CKA_EC_PARAMS, nil),
		// CKA_ID will allow use to find the corresponding public key
		pkcs11.NewAttribute(pkcs11.CKA_ID, nil),
	}

	attr, err := module.GetAttributeValue(session, privateKeyHandle, template)
	if err != nil {
		return noKey, err
	}

	oid := []byte{}
	id := []byte{}
	gotOid, gotID := false, false
	for _, a := range attr {
		if a.Type == pkcs11.CKA_EC_PARAMS {
			oid = a.Value
			gotOid = true
		} else if a.Type == pkcs11.CKA_ID {
			id = a.Value
			gotID = true
		}
	}
	if !gotOid {
		return noKey, errors.New("private key missing curve parameters")
	}
	if !gotID {
		return noKey, errors.New("private key missing identifier (CKA_ID)")
	}

	poid := new(asn1.ObjectIdentifier)
	asn1.Unmarshal(oid, poid)
	curve := namedCurveFromOID(*poid)

	templateSearch := []*pkcs11.Attribute{
		pkcs11.NewAttribute(pkcs11.CKA_CLASS, pkcs11.CKO_PUBLIC_KEY),
		pkcs11.NewAttribute(pkcs11.CKA_ID, id),
	}

	if err := module.FindObjectsInit(session, templateSearch); err != nil {
		return noKey, err
	}
	objs, _, err := module.FindObjects(session, 1)
	if err != nil {
		return noKey, err
	}
	if err = module.FindObjectsFinal(session); err != nil {
		return noKey, err
	}

	if len(objs) == 0 {
		return noKey, fmt.Errorf("not found")
	}
	publicKeyHandle := objs[0]

	templatePub := []*pkcs11.Attribute{
		pkcs11.NewAttribute(pkcs11.CKA_EC_POINT, nil),
	}

	attrPub, err := module.GetAttributeValue(session, publicKeyHandle, templatePub)
	if err != nil {
		return noKey, err
	}

	ecPoint := []byte{}
	gotEcPoint := false
	for _, a := range attrPub {
		if a.Type == pkcs11.CKA_EC_POINT {
			ecPoint = a.Value
			gotEcPoint = true
		}
	}
	if !gotEcPoint {
		return noKey, errors.New("public key missing EC Point")
	}

	x, y := readECPoint(curve, ecPoint)
	if x == nil {
		return noKey, errors.New("invalid EC Point")
	}
	ecdsa := ecdsa.PublicKey{
		Curve: curve,
		X:     x,
		Y:     y,
	}
	return &ecdsa, nil
}

// Decode Q point from CKA_EC_POINT attribute
func readECPoint(curve elliptic.Curve, ecpoint []byte) (*big.Int, *big.Int) {
	x, y := elliptic.Unmarshal(curve, ecpoint)
	if x == nil {
		// http://docs.oasis-open.org/pkcs11/pkcs11-curr/v2.40/os/pkcs11-curr-v2.40-os.html#_ftn1
		// PKCS#11 v2.20 specified that the CKA_EC_POINT was to be store in a DER-encoded
		// OCTET STRING.
		var point asn1.RawValue
		asn1.Unmarshal(ecpoint, &point)
		if len(point.Bytes) > 0 {
			x, y = elliptic.Unmarshal(curve, point.Bytes)
		}
	}
	return x, y
}

// Get the public key matching a private key
func (ps *Key) loadPublicKey(module ctx, session pkcs11.SessionHandle, privateKeyHandle pkcs11.ObjectHandle) error {
	keyType, err := getKeyType(ps.module, session, privateKeyHandle)
	if err != nil {
		return err
	}

	switch keyType {
	case pkcs11.CKK_RSA:
		ps.publicKey, err = getRSAPublicKey(ps.module, session, privateKeyHandle)
	case pkcs11.CKK_EC:
		ps.publicKey, err = getECPublicKey(ps.module, session, privateKeyHandle)
	default:
		return fmt.Errorf("unsupported key type %d", keyType)
	}
	return err
}

func getKeyType(module ctx, session pkcs11.SessionHandle, privateKeyHandle pkcs11.ObjectHandle) (c byte, err error) {
	attributes, err := module.GetAttributeValue(session, privateKeyHandle, []*pkcs11.Attribute{
		pkcs11.NewAttribute(pkcs11.CKA_KEY_TYPE, false),
	})
	if err != nil {
		return
	}

	if (len(attributes) > 0) && (len(attributes[0].Value) > 0) {
		c = attributes[0].Value[0]
	} else {
		err = fmt.Errorf("no key type")
	}
	return
}

>>>>>>> f413afb3
// Destroy tears down a Key by closing the session. It should be
// called before the key gets GC'ed, to avoid leaving dangling sessions.
func (ps *Key) Destroy() error {
	if ps.session != nil {
		// NOTE: We do not want to call module.Logout here. module.Logout applies
		// application-wide. So if there are multiple sessions active, the other ones
		// would be logged out as well, causing CKR_OBJECT_HANDLE_INVALID next
		// time they try to sign something. It's also unnecessary to log out explicitly:
		// module.CloseSession will log out once the last session in the application is
		// closed.
		ps.sessionMu.Lock()
		defer ps.sessionMu.Unlock()
		err := ps.module.CloseSession(*ps.session)
		ps.session = nil
		if err != nil {
			return fmt.Errorf("pkcs11key: close session: %s", err)
		}
	}
	return nil
}

func (ps *Key) openSession() (pkcs11.SessionHandle, error) {
	var noSession pkcs11.SessionHandle
	slots, err := ps.module.GetSlotList(true)
	if err != nil {
		return noSession, err
	}

	for _, slot := range slots {
		// Check that token label matches.
		tokenInfo, err := ps.module.GetTokenInfo(slot)
		if err != nil {
			return noSession, err
		}
		if tokenInfo.Label != ps.tokenLabel {
			continue
		}

		// Open session
		session, err := ps.module.OpenSession(slot, pkcs11.CKF_SERIAL_SESSION)
		if err != nil {
			return session, err
		}

		// Login
		// Note: Logged-in status is application-wide, not per session. But in
		// practice it appears to be okay to login to a token multiple times with the same
		// credentials.
		if err = ps.module.Login(session, pkcs11.CKU_USER, ps.pin); err != nil {
			if err == pkcs11.Error(pkcs11.CKR_USER_ALREADY_LOGGED_IN) {
				// But if the token says we're already logged in, it's ok.
				err = nil
			} else {
				ps.module.CloseSession(session)
				return session, err
			}
		}

		return session, err
	}
<<<<<<< HEAD
	return noSession, fmt.Errorf("no slot found matching token label %q", ps.tokenLabel)
=======
	return noSession, fmt.Errorf("no slot found matching token label '%s'", ps.tokenLabel)
>>>>>>> f413afb3
}

// Public returns the public key for the PKCS #11 key.
func (ps *Key) Public() crypto.PublicKey {
	return ps.publicKey
}

// Sign performs a signature using the PKCS #11 key.
func (ps *Key) Sign(rand io.Reader, msg []byte, opts crypto.SignerOpts) (signature []byte, err error) {
	ps.sessionMu.Lock()
	defer ps.sessionMu.Unlock()
	if ps.session == nil {
<<<<<<< HEAD
		return nil, errors.New("session was nil")
=======
		return nil, errors.New("pkcs11key: session was nil")
>>>>>>> f413afb3
	}

	// When the alwaysAuthenticate bit is true (e.g. on a Yubikey NEO in PIV mode),
	// each Sign has to include a Logout/Login, or the next Sign request will get
	// CKR_USER_NOT_LOGGED_IN. This is very slow, but on the NEO it's not possible
	// to clear the CKA_ALWAYS_AUTHENTICATE bit, so this is the only available
	// workaround.
	// Also, since logged in / logged out is application state rather than session
	// state, we take a global lock while we do the logout and login, and during
	// the signing.
	if ps.alwaysAuthenticate {
		modulesMu.Lock()
		defer modulesMu.Unlock()
		if err := ps.module.Logout(*ps.session); err != nil {
			return nil, fmt.Errorf("pkcs11key: logout: %s", err)
		}
		if err = ps.module.Login(*ps.session, pkcs11.CKU_USER, ps.pin); err != nil {
			return nil, fmt.Errorf("pkcs11key: login: %s", err)
		}
	}

	// Verify that the length of the hash is as expected
	hash := opts.HashFunc()
	hashLen := hash.Size()
	if len(msg) != hashLen {
		err = fmt.Errorf("pkcs11key: input size does not match hash function output size: %d vs %d", len(msg), hashLen)
		return
	}

	// Add DigestInfo prefix
	var mechanism []*pkcs11.Mechanism
	var signatureInput []byte

	switch ps.publicKey.(type) {
	case *rsa.PublicKey:
		mechanism = []*pkcs11.Mechanism{pkcs11.NewMechanism(pkcs11.CKM_RSA_PKCS, nil)}
		prefix, ok := hashPrefixes[hash]
		if !ok {
			err = errors.New("pkcs11key: unknown hash function")
			return
		}
		signatureInput = append(prefix, msg...)
	case *ecdsa.PublicKey:
		mechanism = []*pkcs11.Mechanism{pkcs11.NewMechanism(pkcs11.CKM_ECDSA, nil)}
		signatureInput = msg
	default:
		return nil, fmt.Errorf("unrecognized key type %T", ps.publicKey)
	}

	// Perform the sign operation
	err = ps.module.SignInit(*ps.session, mechanism, ps.privateKeyHandle)
	if err != nil {
		return nil, fmt.Errorf("pkcs11key: sign init: %s", err)
	}

	signature, err = ps.module.Sign(*ps.session, signatureInput)
	if err != nil {
		return nil, fmt.Errorf("pkcs11key: sign: %s", err)
	}
	return
}<|MERGE_RESOLUTION|>--- conflicted
+++ resolved
@@ -147,11 +147,7 @@
 }
 
 // New instantiates a new handle to a PKCS #11-backed key.
-<<<<<<< HEAD
-func New(modulePath, tokenLabel, pin string, publicKey crypto.PublicKey) (ps *Key, err error) {
-=======
-func New(modulePath, tokenLabel, pin, privateKeyLabel string) (*Key, error) {
->>>>>>> f413afb3
+func New(modulePath, tokenLabel, pin string, publicKey crypto.PublicKey) (*Key, error) {
 	module, err := initialize(modulePath)
 	if err != nil {
 		return nil, fmt.Errorf("pkcs11key: %s", err)
@@ -176,7 +172,6 @@
 	return ps, nil
 }
 
-<<<<<<< HEAD
 // findObjects finds objects in the PKCS#11 token according to a template. It
 // returns error if there are more than 1024 results, or if there was an error
 // during the find calls. It must be called with the ps.sessionMu lock held.
@@ -230,19 +225,12 @@
 }
 
 func (ps *Key) setup() error {
-=======
-func (ps *Key) setup(privateKeyLabel string) error {
->>>>>>> f413afb3
 	// Open a session
 	ps.sessionMu.Lock()
 	defer ps.sessionMu.Unlock()
 	session, err := ps.openSession()
 	if err != nil {
-<<<<<<< HEAD
-		return err
-=======
 		return fmt.Errorf("pkcs11key: opening session: %s", err)
->>>>>>> f413afb3
 	}
 
 	ps.session = &session
@@ -250,25 +238,16 @@
 	publicKeyID, err := ps.getPublicKeyID(ps.publicKey)
 	if err != nil {
 		ps.module.CloseSession(session)
-<<<<<<< HEAD
 		return fmt.Errorf("looking up public key: %s", err)
-=======
-		return fmt.Errorf("getting private key: %s", err)
->>>>>>> f413afb3
 	}
 
 	// Fetch the private key by matching its id to the public key handle.
 	privateKeyHandle, err := ps.getPrivateKey(ps.module, session, publicKeyID)
 	if err != nil {
 		ps.module.CloseSession(session)
-<<<<<<< HEAD
 		return fmt.Errorf("getting private key: %s", err)
 	}
 	ps.privateKeyHandle = privateKeyHandle
-=======
-		return fmt.Errorf("getting public key: %s", err)
-	}
->>>>>>> f413afb3
 	return nil
 }
 
@@ -311,194 +290,6 @@
 	return privateKeyHandle, nil
 }
 
-<<<<<<< HEAD
-=======
-// Get the public key matching an RSA private key
-func getRSAPublicKey(module ctx, session pkcs11.SessionHandle, privateKeyHandle pkcs11.ObjectHandle) (crypto.PublicKey, error) {
-	var noKey crypto.PublicKey
-	template := []*pkcs11.Attribute{
-		pkcs11.NewAttribute(pkcs11.CKA_MODULUS, nil),
-		pkcs11.NewAttribute(pkcs11.CKA_PUBLIC_EXPONENT, nil),
-	}
-	attr, err := module.GetAttributeValue(session, privateKeyHandle, template)
-	if err != nil {
-		return noKey, err
-	}
-
-	n := big.NewInt(0)
-	e := int(0)
-	gotModulus, gotExponent := false, false
-	for _, a := range attr {
-		if a.Type == pkcs11.CKA_MODULUS {
-			n.SetBytes(a.Value)
-			gotModulus = true
-		} else if a.Type == pkcs11.CKA_PUBLIC_EXPONENT {
-			bigE := big.NewInt(0)
-			bigE.SetBytes(a.Value)
-			e = int(bigE.Int64())
-			gotExponent = true
-		}
-	}
-	if !gotModulus {
-		return noKey, errors.New("key missing public modulus")
-	}
-	if !gotExponent {
-		return noKey, errors.New("key missing public exponent")
-	}
-
-	rsa := rsa.PublicKey{
-		N: n,
-		E: e,
-	}
-	return &rsa, nil
-}
-
-// Get the public key matching an Elliptic Curve private key
-func getECPublicKey(module ctx, session pkcs11.SessionHandle, privateKeyHandle pkcs11.ObjectHandle) (crypto.PublicKey, error) {
-	var noKey crypto.PublicKey
-
-	// http://docs.oasis-open.org/pkcs11/pkcs11-curr/v2.40/os/pkcs11-curr-v2.40-os.html#_Toc416960012
-	template := []*pkcs11.Attribute{
-		// CKA_EC_PARAMS contains the OID of the curve (part of the
-		// public key
-		pkcs11.NewAttribute(pkcs11.CKA_EC_PARAMS, nil),
-		// CKA_ID will allow use to find the corresponding public key
-		pkcs11.NewAttribute(pkcs11.CKA_ID, nil),
-	}
-
-	attr, err := module.GetAttributeValue(session, privateKeyHandle, template)
-	if err != nil {
-		return noKey, err
-	}
-
-	oid := []byte{}
-	id := []byte{}
-	gotOid, gotID := false, false
-	for _, a := range attr {
-		if a.Type == pkcs11.CKA_EC_PARAMS {
-			oid = a.Value
-			gotOid = true
-		} else if a.Type == pkcs11.CKA_ID {
-			id = a.Value
-			gotID = true
-		}
-	}
-	if !gotOid {
-		return noKey, errors.New("private key missing curve parameters")
-	}
-	if !gotID {
-		return noKey, errors.New("private key missing identifier (CKA_ID)")
-	}
-
-	poid := new(asn1.ObjectIdentifier)
-	asn1.Unmarshal(oid, poid)
-	curve := namedCurveFromOID(*poid)
-
-	templateSearch := []*pkcs11.Attribute{
-		pkcs11.NewAttribute(pkcs11.CKA_CLASS, pkcs11.CKO_PUBLIC_KEY),
-		pkcs11.NewAttribute(pkcs11.CKA_ID, id),
-	}
-
-	if err := module.FindObjectsInit(session, templateSearch); err != nil {
-		return noKey, err
-	}
-	objs, _, err := module.FindObjects(session, 1)
-	if err != nil {
-		return noKey, err
-	}
-	if err = module.FindObjectsFinal(session); err != nil {
-		return noKey, err
-	}
-
-	if len(objs) == 0 {
-		return noKey, fmt.Errorf("not found")
-	}
-	publicKeyHandle := objs[0]
-
-	templatePub := []*pkcs11.Attribute{
-		pkcs11.NewAttribute(pkcs11.CKA_EC_POINT, nil),
-	}
-
-	attrPub, err := module.GetAttributeValue(session, publicKeyHandle, templatePub)
-	if err != nil {
-		return noKey, err
-	}
-
-	ecPoint := []byte{}
-	gotEcPoint := false
-	for _, a := range attrPub {
-		if a.Type == pkcs11.CKA_EC_POINT {
-			ecPoint = a.Value
-			gotEcPoint = true
-		}
-	}
-	if !gotEcPoint {
-		return noKey, errors.New("public key missing EC Point")
-	}
-
-	x, y := readECPoint(curve, ecPoint)
-	if x == nil {
-		return noKey, errors.New("invalid EC Point")
-	}
-	ecdsa := ecdsa.PublicKey{
-		Curve: curve,
-		X:     x,
-		Y:     y,
-	}
-	return &ecdsa, nil
-}
-
-// Decode Q point from CKA_EC_POINT attribute
-func readECPoint(curve elliptic.Curve, ecpoint []byte) (*big.Int, *big.Int) {
-	x, y := elliptic.Unmarshal(curve, ecpoint)
-	if x == nil {
-		// http://docs.oasis-open.org/pkcs11/pkcs11-curr/v2.40/os/pkcs11-curr-v2.40-os.html#_ftn1
-		// PKCS#11 v2.20 specified that the CKA_EC_POINT was to be store in a DER-encoded
-		// OCTET STRING.
-		var point asn1.RawValue
-		asn1.Unmarshal(ecpoint, &point)
-		if len(point.Bytes) > 0 {
-			x, y = elliptic.Unmarshal(curve, point.Bytes)
-		}
-	}
-	return x, y
-}
-
-// Get the public key matching a private key
-func (ps *Key) loadPublicKey(module ctx, session pkcs11.SessionHandle, privateKeyHandle pkcs11.ObjectHandle) error {
-	keyType, err := getKeyType(ps.module, session, privateKeyHandle)
-	if err != nil {
-		return err
-	}
-
-	switch keyType {
-	case pkcs11.CKK_RSA:
-		ps.publicKey, err = getRSAPublicKey(ps.module, session, privateKeyHandle)
-	case pkcs11.CKK_EC:
-		ps.publicKey, err = getECPublicKey(ps.module, session, privateKeyHandle)
-	default:
-		return fmt.Errorf("unsupported key type %d", keyType)
-	}
-	return err
-}
-
-func getKeyType(module ctx, session pkcs11.SessionHandle, privateKeyHandle pkcs11.ObjectHandle) (c byte, err error) {
-	attributes, err := module.GetAttributeValue(session, privateKeyHandle, []*pkcs11.Attribute{
-		pkcs11.NewAttribute(pkcs11.CKA_KEY_TYPE, false),
-	})
-	if err != nil {
-		return
-	}
-
-	if (len(attributes) > 0) && (len(attributes[0].Value) > 0) {
-		c = attributes[0].Value[0]
-	} else {
-		err = fmt.Errorf("no key type")
-	}
-	return
-}
-
->>>>>>> f413afb3
 // Destroy tears down a Key by closing the session. It should be
 // called before the key gets GC'ed, to avoid leaving dangling sessions.
 func (ps *Key) Destroy() error {
@@ -559,11 +350,7 @@
 
 		return session, err
 	}
-<<<<<<< HEAD
 	return noSession, fmt.Errorf("no slot found matching token label %q", ps.tokenLabel)
-=======
-	return noSession, fmt.Errorf("no slot found matching token label '%s'", ps.tokenLabel)
->>>>>>> f413afb3
 }
 
 // Public returns the public key for the PKCS #11 key.
@@ -576,11 +363,7 @@
 	ps.sessionMu.Lock()
 	defer ps.sessionMu.Unlock()
 	if ps.session == nil {
-<<<<<<< HEAD
-		return nil, errors.New("session was nil")
-=======
 		return nil, errors.New("pkcs11key: session was nil")
->>>>>>> f413afb3
 	}
 
 	// When the alwaysAuthenticate bit is true (e.g. on a Yubikey NEO in PIV mode),
